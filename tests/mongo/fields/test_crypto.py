<<<<<<< HEAD
from __future__ import unicode_literals

import random
import string
import unittest
=======
# coding: utf-8
>>>>>>> 851c3135

import pytest
from flask_common.crypto import AuthenticationError, aes_generate_key
from flask_common.mongo.fields import (
    EncryptedBinaryField,
    EncryptedStringField,
)


def test_encrypted_binary_field_can_encrypt_and_decrypt():
    token = EncryptedBinaryField(aes_generate_key())
    assert token.to_python(token.to_mongo(b'\x00\x01')) == b'\x00\x01'


def test_encrypted_binary_field_can_rotate():
    key_1 = aes_generate_key()
    token = EncryptedBinaryField(key_1)
    encrypted_data = token.to_mongo(b'\x00\x01')

    key_2 = aes_generate_key()
    token = EncryptedBinaryField([key_2, key_1])
    assert token.to_python(encrypted_data) == b'\x00\x01'


<<<<<<< HEAD
        # Test creating password
        s = Secret.objects.create(password=u'hello')
        self.assertEqual(s.password, u'hello')
        s.reload()
        self.assertEqual(s.password, u'hello')

        cipher = col.find({'_id': s.id})[0]['password']
        self.assertTrue(b'hello' not in cipher)
        self.assertTrue(len(cipher) > 16)

        # Test changing password
        s.password = u'other'
        s.save()
        s.reload()
        self.assertEqual(s.password, u'other')

        other_cipher = col.find({'_id': s.id})[0]['password']
        self.assertTrue(b'other' not in other_cipher)
        self.assertTrue(len(other_cipher) > 16)
        self.assertNotEqual(other_cipher, cipher)

        # Make sure password is encrypted differently if we resave.
        s.password = u'hello'
        s.save()
        s.reload()
        self.assertEqual(s.password, u'hello')

        new_cipher = col.find({'_id': s.id})[0]['password']
        self.assertTrue(b'hello' not in new_cipher)
        self.assertTrue(len(new_cipher) > 16)
        self.assertNotEqual(new_cipher, cipher)
        self.assertNotEqual(other_cipher, cipher)

        # Test empty password
        s.password = None
        s.save()
        s.reload()
        self.assertEqual(s.password, None)

        raw = col.find({'_id': s.id})[0]
        self.assertTrue('password' not in raw)

        # Test passwords of various lengths
        for pw_len in range(1, 50):
            pw = ''.join(
                random.choice(string.ascii_letters + string.digits)
                for x in range(pw_len)
            )
            s = Secret(password=pw)
            s.save()
            s.reload()
            self.assertEqual(s.password, pw)
=======
def test_encrypted_binary_field_will_fail_on_corrupted_data():
    key_1 = aes_generate_key()
    token = EncryptedBinaryField(key_1)
    corrupted_encrypted_data = token.to_mongo(b'\x00\x01')[:3]
    with pytest.raises(AuthenticationError) as excinfo:
        token.to_python(corrupted_encrypted_data)
    assert str(excinfo.value) == 'message authentication failed'


def test_encrypted_binary_field_with_none():
    token = EncryptedBinaryField(aes_generate_key())
    assert token.to_python(token.to_mongo(None)) is None


def test_encrypted_string_field_works_with_unicode_data():
    token = EncryptedStringField(aes_generate_key())
    assert token.to_python(token.to_mongo(u'ãé')) == u'ãé'
>>>>>>> 851c3135
<|MERGE_RESOLUTION|>--- conflicted
+++ resolved
@@ -1,12 +1,4 @@
-<<<<<<< HEAD
-from __future__ import unicode_literals
-
-import random
-import string
-import unittest
-=======
 # coding: utf-8
->>>>>>> 851c3135
 
 import pytest
 from flask_common.crypto import AuthenticationError, aes_generate_key
@@ -31,60 +23,6 @@
     assert token.to_python(encrypted_data) == b'\x00\x01'
 
 
-<<<<<<< HEAD
-        # Test creating password
-        s = Secret.objects.create(password=u'hello')
-        self.assertEqual(s.password, u'hello')
-        s.reload()
-        self.assertEqual(s.password, u'hello')
-
-        cipher = col.find({'_id': s.id})[0]['password']
-        self.assertTrue(b'hello' not in cipher)
-        self.assertTrue(len(cipher) > 16)
-
-        # Test changing password
-        s.password = u'other'
-        s.save()
-        s.reload()
-        self.assertEqual(s.password, u'other')
-
-        other_cipher = col.find({'_id': s.id})[0]['password']
-        self.assertTrue(b'other' not in other_cipher)
-        self.assertTrue(len(other_cipher) > 16)
-        self.assertNotEqual(other_cipher, cipher)
-
-        # Make sure password is encrypted differently if we resave.
-        s.password = u'hello'
-        s.save()
-        s.reload()
-        self.assertEqual(s.password, u'hello')
-
-        new_cipher = col.find({'_id': s.id})[0]['password']
-        self.assertTrue(b'hello' not in new_cipher)
-        self.assertTrue(len(new_cipher) > 16)
-        self.assertNotEqual(new_cipher, cipher)
-        self.assertNotEqual(other_cipher, cipher)
-
-        # Test empty password
-        s.password = None
-        s.save()
-        s.reload()
-        self.assertEqual(s.password, None)
-
-        raw = col.find({'_id': s.id})[0]
-        self.assertTrue('password' not in raw)
-
-        # Test passwords of various lengths
-        for pw_len in range(1, 50):
-            pw = ''.join(
-                random.choice(string.ascii_letters + string.digits)
-                for x in range(pw_len)
-            )
-            s = Secret(password=pw)
-            s.save()
-            s.reload()
-            self.assertEqual(s.password, pw)
-=======
 def test_encrypted_binary_field_will_fail_on_corrupted_data():
     key_1 = aes_generate_key()
     token = EncryptedBinaryField(key_1)
@@ -101,5 +39,4 @@
 
 def test_encrypted_string_field_works_with_unicode_data():
     token = EncryptedStringField(aes_generate_key())
-    assert token.to_python(token.to_mongo(u'ãé')) == u'ãé'
->>>>>>> 851c3135
+    assert token.to_python(token.to_mongo(u'ãé')) == u'ãé'