--- conflicted
+++ resolved
@@ -8,11 +8,7 @@
 )
 
 
-<<<<<<< HEAD
-def test_with_versioned_v0_data():
-=======
 def test_with_v0_data():
->>>>>>> 851c3135
     data = b'test'
 
     # These were generated using the old encrypt functions.
@@ -24,32 +20,18 @@
     assert aes_decrypt(key, encrypted_data) == data
 
 
-<<<<<<< HEAD
-def test_with_versioned_v0_corrupted_data():
-    data = b'test'
-
-=======
 def test_with_v0_corrupted_data():
->>>>>>> 851c3135
     # These were generated using the old encrypt functions.
     # We make sure the new functions can still decypher the old
     # encrypted data.
     key = b"\xe6\xb53\x90\xb8\x8f'-=e\x86z\xc3\x90\xff\xb8*\xf5\xd9\xaf\xb8\xad\x81\xcadl\xed\xf4\t\xe8\x9c*\r\x16\xd2\x00/\xd8\x86@)\xc1\x9b\x8d\xabo\xf7E\xbc\xf8\xae@\x98O\xf0\xd8[\xd0\xe1\x9a\xf5w\x03r"
-<<<<<<< HEAD
-    encrypted_data = b'\x00a\x15\n\xef\x9a\xd62\x86\x81\x9cBS%\xfa\xf7\xdb\x1a\x9a9\xd2\xf8;\xe5\xc1\xd8l\x16\xdeH?\xcd\xd7D\x9d\xcd\xc2\x1ej\xabb\x86\xa4u@\x9f\x1b\xe2}FtQ\xd9\x1f\xd7\xa4\xc1\xe8\x94N\n\xe9\xb2\xa0\xccD2\xe9)'
-=======
     corrupted_encrypted_data = b'\x00a\x15\n\xef\x9a\xd62\x86\x81\x9cBS%\xfa\xf7\xdb\x1a\x9a9\xd2\xf8;\xe5\xc1\xd8l\x16\xdeH?\xcd\xd7D\x9d\xcd\xc2\x1ej\xabb\x86\xa4u@\x9f\x1b\xe2}FtQ\xd9\x1f\xd7\xa4\xc1\xe8\x94N\n\xe9\xb2\xa0\xccD2\xe9)'
->>>>>>> 851c3135
 
     with pytest.raises(AuthenticationError) as excinfo:
         aes_decrypt(key, corrupted_encrypted_data)
     assert str(excinfo.value) == "message authentication failed"
 
 
-<<<<<<< HEAD
-def test_with_versioned_v1_data():
-    data = b'test'
-=======
 def test_with_v1_data():
     data = b'test'
     key = aes_generate_key()
@@ -71,19 +53,10 @@
 
 def test_with_data_exactly_as_long_as_aes_block():
     data = b'a' * 128
->>>>>>> 851c3135
     key = aes_generate_key()
     assert aes_decrypt(key, aes_encrypt(key, data)) == data
 
 
-<<<<<<< HEAD
-def test_with_versioned_v1_corrupted_data():
-    data = b'test'
-    key = aes_generate_key()
-    encrypted_data = aes_encrypt(key, data)[3:]  # Missing first 3 bytes
-    with pytest.raises(AuthenticationError):
-        assert aes_decrypt(key, encrypted_data) == data
-=======
 def test_with_data_longer_than_aes_block():
     data = b'a' * 130
     key = aes_generate_key()
@@ -106,5 +79,4 @@
         aes_decrypt(key, encrypted_data)
     assert str(excinfo.value) == "Found invalid version marker: {!r}".format(
         b'\xa1'
-    )
->>>>>>> 851c3135
+    )