--- conflicted
+++ resolved
@@ -6,9 +6,5 @@
         config = kwargs.pop('config', None)
         super(Application, self).__init__(name, *args, **kwargs)
         self.config.from_object('%s.config' % name)
-<<<<<<< HEAD
         if config is not None:
-=======
-        if config != None:
->>>>>>> aafdb37c
             self.config.update(**config)