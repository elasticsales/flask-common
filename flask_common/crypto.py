--- conflicted
+++ resolved
@@ -1,11 +1,3 @@
-<<<<<<< HEAD
-from builtins import int
-
-from Crypto import Random
-from Crypto.Cipher import AES
-from Crypto.Util import Counter
-import codecs
-=======
 """This file supports versioned encrypted information.
 
 * Version 0: marked with first byte `\x00`
@@ -34,7 +26,6 @@
 In CTR mode, IV is also often called a Nonce (in `cryptography`'s
 public interface, for example).
 """
->>>>>>> e88f71ab
 import hashlib
 import hmac
 import os
@@ -105,20 +96,12 @@
 # Encrypt + sign using provided IV.
 # Note: You should normally use aes_encrypt()
 def aes_encrypt_iv(key, data, iv):
-<<<<<<< HEAD
-    aes_key = key[:AES_BLOCK_SIZE]
-    hmac_key = key[AES_BLOCK_SIZE:]
-    initial_value = int(codecs.encode(iv, "hex"), 16) if iv else 1
-    ctr = Counter.new(128, initial_value=initial_value)
-    cipher = AES.new(aes_key, AES.MODE_CTR, counter=ctr).encrypt(data)
-=======
     aes_key = key[:AES_KEY_SIZE]
     hmac_key = key[AES_KEY_SIZE:]
     encryptor = Cipher(
         algorithms.AES(aes_key), modes.CTR(iv), backend=backend
     ).encryptor()
     cipher = encryptor.update(data) + encryptor.finalize()
->>>>>>> e88f71ab
     sig = hmac.new(hmac_key, iv + cipher, HMAC_DIGEST).digest()
     return cipher + sig
 
@@ -133,12 +116,6 @@
     sig = data[-sig_size:]
     if hmac.new(hmac_key, iv + cipher, HMAC_DIGEST).digest() != sig:
         raise AuthenticationError('message authentication failed')
-<<<<<<< HEAD
-    initial_value = int(codecs.encode(iv, "hex"), 16) if iv else 1
-    ctr = Counter.new(128, initial_value=initial_value)
-    plain = AES.new(aes_key, AES.MODE_CTR, counter=ctr).decrypt(cipher)
-    return plain
-=======
 
     # In version 0, we used IVs with wrong sizes. `pycrypto` was
     # silently truncating those IVs for us before using them for
@@ -151,5 +128,4 @@
     decryptor = Cipher(
         algorithms.AES(aes_key), modes.CTR(iv), backend=backend
     ).decryptor()
-    return decryptor.update(cipher) + decryptor.finalize()
->>>>>>> e88f71ab
+    return decryptor.update(cipher) + decryptor.finalize()