from __future__ import (
    absolute_import,
    division,
    print_function,
    unicode_literals,
)

from bson import Binary

from flask_common.crypto import (
    KEY_LENGTH,
    AuthenticationError,
    aes_decrypt,
    aes_encrypt,
)
from mongoengine.fields import BinaryField
from mongoengine.python_support import bin_type, txt_type


class EncryptedBinaryField(BinaryField):
    """
    Encrypted binary data field. Encryption is completely transparent
    to the caller as the field automatically decrypts when the field
    is accessed and encrypts when the document is saved. The
    underlying algorithm currently is AES-256.
    """

    def __init__(self, key_or_list, *args, **kwargs):
        """
        key_or_list: A 512-bit binary string containing a 256-bit AES
        key followed by a 256-bit HMAC-SHA256 key.
        Alternatively, a list of keys for decryption may be provided.
        The first key will always be used for encryption, the other
        ones will be sequentially tried for decryption. This is e.g.
        useful for key migration.
        """
        if isinstance(key_or_list, (list, tuple)):
            self.key_list = key_or_list
        else:
            self.key_list = [key_or_list]
        assert len(self.key_list) > 0, "No key provided"
        for key in self.key_list:
            assert len(key) == KEY_LENGTH, 'invalid key size'
        super(EncryptedBinaryField, self).__init__(*args, **kwargs)

    def __set__(self, instance, value):
        # Handle unicode strings by encoding them
        if isinstance(value, txt_type):
            value = value.encode('utf-8')
        return super(BinaryField, self).__set__(instance, value)

    def __get__(self, instance, owner):
        # Always return text type
        value = super(BinaryField, self).__get__(instance, owner)
        if isinstance(value, bin_type):
            value = value.decode('utf-8')
        return value

    def _encrypt(self, data):
        return Binary(aes_encrypt(self.key_list[0], data))

    def _decrypt(self, data):
        for key in self.key_list:
            try:
                return aes_decrypt(key, data)
            except AuthenticationError:
                pass

        raise AuthenticationError('message authentication failed')

    def to_python(self, value):
<<<<<<< HEAD
        return value and self._decrypt(value).decode('utf-8') or None

    def to_mongo(self, value):
        if isinstance(value, txt_type):
            value = value.encode('utf-8')
        return value and self._encrypt(value) or None
=======
        return self._decrypt(value) if value else None

    def to_mongo(self, value):
        return self._encrypt(value) if value else None


class EncryptedStringField(EncryptedBinaryField):
    """
    Encrypted Unicode string field. Encryption is completely transparent
    to the caller as the field automatically decrypts when the field
    is accessed and encrypts when the document is saved. The
    underlying algorithm currently is AES-256.
    """

    def to_python(self, value):
        decrypted_value = super(EncryptedStringField, self).to_python(value)
        return decrypted_value.decode('utf-8') if decrypted_value else None

    def to_mongo(self, value):
        encoded_value = value.encode('utf-8') if value else None
        return super(EncryptedStringField, self).to_mongo(encoded_value)
>>>>>>> 851c3135
<|MERGE_RESOLUTION|>--- conflicted
+++ resolved
@@ -1,11 +1,5 @@
-from __future__ import (
-    absolute_import,
-    division,
-    print_function,
-    unicode_literals,
-)
-
 from bson import Binary
+from mongoengine.fields import BinaryField
 
 from flask_common.crypto import (
     KEY_LENGTH,
@@ -13,8 +7,6 @@
     aes_decrypt,
     aes_encrypt,
 )
-from mongoengine.fields import BinaryField
-from mongoengine.python_support import bin_type, txt_type
 
 
 class EncryptedBinaryField(BinaryField):
@@ -43,19 +35,6 @@
             assert len(key) == KEY_LENGTH, 'invalid key size'
         super(EncryptedBinaryField, self).__init__(*args, **kwargs)
 
-    def __set__(self, instance, value):
-        # Handle unicode strings by encoding them
-        if isinstance(value, txt_type):
-            value = value.encode('utf-8')
-        return super(BinaryField, self).__set__(instance, value)
-
-    def __get__(self, instance, owner):
-        # Always return text type
-        value = super(BinaryField, self).__get__(instance, owner)
-        if isinstance(value, bin_type):
-            value = value.decode('utf-8')
-        return value
-
     def _encrypt(self, data):
         return Binary(aes_encrypt(self.key_list[0], data))
 
@@ -69,14 +48,6 @@
         raise AuthenticationError('message authentication failed')
 
     def to_python(self, value):
-<<<<<<< HEAD
-        return value and self._decrypt(value).decode('utf-8') or None
-
-    def to_mongo(self, value):
-        if isinstance(value, txt_type):
-            value = value.encode('utf-8')
-        return value and self._encrypt(value) or None
-=======
         return self._decrypt(value) if value else None
 
     def to_mongo(self, value):
@@ -97,5 +68,4 @@
 
     def to_mongo(self, value):
         encoded_value = value.encode('utf-8') if value else None
-        return super(EncryptedStringField, self).to_mongo(encoded_value)
->>>>>>> 851c3135
+        return super(EncryptedStringField, self).to_mongo(encoded_value)