--- conflicted
+++ resolved
@@ -330,12 +330,8 @@
 
 def mail_admins(subject, body, recipients=None):
     from flask_mail import Message
-<<<<<<< HEAD
+
     if recipients is None:
-=======
-
-    if recipients == None:
->>>>>>> aafdb37c
         recipients = current_app.config['ADMINS']
     if not current_app.testing:
         if current_app.debug:
